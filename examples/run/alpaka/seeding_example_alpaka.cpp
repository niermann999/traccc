/** TRACCC library, part of the ACTS project (R&D line)
 *
 * (c) 2023 CERN for the benefit of the ACTS project
 *
 * Mozilla Public License Version 2.0
 */

// Project include(s).
#include "traccc/alpaka/utils/definitions.hpp"
#include "traccc/alpaka/seeding/seeding_algorithm.hpp"
#include "traccc/alpaka/seeding/track_params_estimation.hpp"
#include "traccc/definitions/common.hpp"
#include "traccc/efficiency/nseed_performance_writer.hpp"
#include "traccc/efficiency/seeding_performance_writer.hpp"
#include "traccc/efficiency/track_filter.hpp"
#include "traccc/io/read_geometry.hpp"
#include "traccc/io/read_spacepoints.hpp"
#include "traccc/options/common_options.hpp"
#include "traccc/options/handle_argument_errors.hpp"
#include "traccc/options/seeding_input_options.hpp"
#include "traccc/performance/collection_comparator.hpp"
#include "traccc/performance/timer.hpp"
#include "traccc/seeding/seeding_algorithm.hpp"
#include "traccc/seeding/track_params_estimation.hpp"

// VecMem include(s).
<<<<<<< HEAD
#ifdef alpaka_ACC_GPU_CUDA_ENABLED
#include <vecmem/memory/cuda/device_memory_resource.hpp>
#include <vecmem/memory/cuda/host_memory_resource.hpp>
#else
#include <vecmem/memory/host_memory_resource.hpp>
#endif
=======
#ifdef ALPAKA_ACC_GPU_CUDA_ENABLED
#include <vecmem/memory/cuda/device_memory_resource.hpp>
#endif
#include <vecmem/memory/host_memory_resource.hpp>
>>>>>>> 42761e07

// ACTS include(s).
#include <Acts/Definitions/Units.hpp>

// System include(s).
#include <chrono>
#include <exception>
#include <iomanip>
#include <iostream>

namespace po = boost::program_options;

int seq_run(const traccc::seeding_input_config& i_cfg,
            const traccc::common_options& common_opts, bool run_cpu) {

    // Read the surface transforms
    auto surface_transforms = traccc::io::read_geometry(i_cfg.detector_file);

    // Output stats
    uint64_t n_modules = 0;
    uint64_t n_spacepoints = 0;
    uint64_t n_seeds = 0;
    uint64_t n_seeds_alpaka = 0;

    // Configs
    traccc::seedfinder_config finder_config;
    traccc::spacepoint_grid_config grid_config(finder_config);
    traccc::seedfilter_config filter_config;

    // Memory resources used by the application.
    vecmem::host_memory_resource host_mr;

<<<<<<< HEAD
#ifdef alpaka_ACC_GPU_CUDA_ENABLED
=======
#ifdef ALPAKA_ACC_GPU_CUDA_ENABLED
>>>>>>> 42761e07
    vecmem::cuda::copy copy;
    vecmem::cuda::device_memory_resource device_mr;
    traccc::memory_resource mr{device_mr, &host_mr};
#else
    vecmem::copy copy;
<<<<<<< HEAD
    traccc::memory_resource mr{host_mr, &host_mr}; // TODO: Best way?
=======
    traccc::memory_resource mr{host_mr, &host_mr};
>>>>>>> 42761e07
#endif

    traccc::seeding_algorithm sa(finder_config, grid_config, filter_config,
                                 host_mr);
    traccc::track_params_estimation tp(host_mr);

    // Alpaka Spacepoint Binning
    traccc::alpaka::seeding_algorithm sa_alpaka{
        finder_config, grid_config, filter_config, mr, copy};
    traccc::alpaka::track_params_estimation tp_alpaka{mr, copy};

    // performance writer
    traccc::seeding_performance_writer sd_performance_writer(
        traccc::seeding_performance_writer::config{});

    traccc::nseed_performance_writer nsd_performance_writer(
        "nseed_performance_",
        std::make_unique<traccc::simple_charged_eta_pt_cut>(
            2.7f, 1.f * traccc::unit<traccc::scalar>::GeV),
        std::make_unique<traccc::stepped_percentage>(0.6f));

    if (common_opts.check_performance) {
        nsd_performance_writer.initialize();
    }

    traccc::performance::timing_info elapsedTimes;

    // Loop over events
    for (unsigned int event = common_opts.skip;
         event < common_opts.events + common_opts.skip; ++event) {

        traccc::io::spacepoint_reader_output reader_output(mr.host);
        traccc::seeding_algorithm::output_type seeds;
        traccc::track_params_estimation::output_type params;

        // Instantiate alpaka containers/collections
        traccc::seed_collection_types::buffer seeds_alpaka_buffer(0, *(mr.host));
        traccc::bound_track_parameters_collection_types::buffer
            params_alpaka_buffer(0, *mr.host);

        {  // Start measuring wall time
            traccc::performance::timer wall_t("Wall time", elapsedTimes);

            /*-----------------
            hit file reading
            -----------------*/
            {
                traccc::performance::timer t("Hit reading  (cpu)",
                                             elapsedTimes);
                // Read the hits from the relevant event file
                traccc::io::read_spacepoints(
                    reader_output, event, common_opts.input_directory,
                    surface_transforms, common_opts.input_data_format);
            }  // stop measuring hit reading timer

            auto& spacepoints_per_event = reader_output.spacepoints;

            /*----------------------------
                Seeding algorithm
            ----------------------------*/

            // Alpaka

            // TODO: Check this (and all other copies) are intelligent.
            // Copy the spacepoint data to the device.
            traccc::spacepoint_collection_types::buffer
                spacepoints_alpaka_buffer(spacepoints_per_event.size(),
                                          mr.main);
            copy(vecmem::get_data(spacepoints_per_event),
                 spacepoints_alpaka_buffer);

            {
                traccc::performance::timer t("Seeding (alpaka)", elapsedTimes);
                // Reconstruct the spacepoints into seeds.
                seeds_alpaka_buffer = sa_alpaka(
                    vecmem::get_data(spacepoints_alpaka_buffer));
            }

            // CPU

            if (run_cpu) {
                traccc::performance::timer t("Seeding  (cpu)", elapsedTimes);
                seeds = sa(spacepoints_per_event);
            }  // stop measuring seeding cpu timer

            /*----------------------------
            Track params estimation
            ----------------------------*/

            // Alpaka

            {
                traccc::performance::timer t("Track params (alpaka)",
                                             elapsedTimes);
                params_alpaka_buffer =
                    tp_alpaka(spacepoints_alpaka_buffer, seeds_alpaka_buffer,
                            {0.f, 0.f, finder_config.bFieldInZ});
            }  // stop measuring track params alpaka timer
            // CPU

            if (run_cpu) {
                traccc::performance::timer t("Track params  (cpu)",
                                             elapsedTimes);
                params = tp(std::move(spacepoints_per_event), seeds,
                            {0.f, 0.f, finder_config.bFieldInZ});
            }  // stop measuring track params cpu timer

        }  // Stop measuring wall time

        /*----------------------------------
          compare seeds from cpu and alpaka
          ----------------------------------*/

        // Copy the seeds to the host for comparisons
        traccc::seed_collection_types::host seeds_alpaka;
        traccc::bound_track_parameters_collection_types::host params_alpaka;
        copy(seeds_alpaka_buffer, seeds_alpaka);
        copy(params_alpaka_buffer, params_alpaka);

        if (run_cpu) {
            // Show which event we are currently presenting the results for.
            std::cout << "===>>> Event " << event << " <<<===" << std::endl;

            // Compare the seeds made on the host and on the device
            traccc::collection_comparator<traccc::seed> compare_seeds{
                "seeds", traccc::details::comparator_factory<traccc::seed>{
                             vecmem::get_data(reader_output.spacepoints),
                             vecmem::get_data(reader_output.spacepoints)}};
            compare_seeds(vecmem::get_data(seeds),
                          vecmem::get_data(seeds_alpaka));

            // Compare the track parameters made on the host and on the device.
            traccc::collection_comparator<traccc::bound_track_parameters>
                compare_track_parameters{"track parameters"};
            compare_track_parameters(vecmem::get_data(params),
                                     vecmem::get_data(params_alpaka));
        }

        /*----------------
             Statistics
          ---------------*/

        n_spacepoints += reader_output.spacepoints.size();
        n_modules += reader_output.modules.size();
        n_seeds_alpaka += seeds_alpaka.size();
        n_seeds += seeds.size();

        /*------------
          Writer
          ------------*/

        if (common_opts.check_performance) {
            traccc::event_map evt_map(event, i_cfg.detector_file,
                                      common_opts.input_directory,
                                      common_opts.input_directory, host_mr);

            std::vector<traccc::nseed<3>> nseeds;

            std::transform(
                seeds_alpaka.cbegin(), seeds_alpaka.cend(),
                std::back_inserter(nseeds),
                [](const traccc::seed& s) { return traccc::nseed<3>(s); });

            nsd_performance_writer.register_event(
                event, nseeds.begin(), nseeds.end(),
                reader_output.spacepoints.begin(), evt_map);

            sd_performance_writer.write(
                vecmem::get_data(seeds_alpaka),
                vecmem::get_data(reader_output.spacepoints), evt_map);
        }
    }

    if (common_opts.check_performance) {
        sd_performance_writer.finalize();
        nsd_performance_writer.finalize();

        std::cout << nsd_performance_writer.generate_report_str();
    }

    std::cout << "==> Statistics ... " << std::endl;
    std::cout << "- read    " << n_spacepoints << " spacepoints from "
              << n_modules << " modules" << std::endl;
    std::cout << "- created  (cpu)  " << n_seeds << " seeds" << std::endl;
    std::cout << "- created (alpaka)  " << n_seeds_alpaka << " seeds" << std::endl;
    std::cout << "==>Elapsed times...\n" << elapsedTimes << std::endl;

    return 0;
}

// The main routine
//
int main(int argc, char* argv[]) {
    // Set up the program options
    po::options_description desc("Allowed options");

    // Add options
    desc.add_options()("help,h", "Give some help with the program's options");
    traccc::common_options common_opts(desc);
    traccc::seeding_input_config seeding_input_cfg(desc);
    desc.add_options()("run_cpu", po::value<bool>()->default_value(false),
                       "run cpu tracking as well");

    po::variables_map vm;
    po::store(po::parse_command_line(argc, argv, desc), vm);

    // Check errors
    traccc::handle_argument_errors(vm, desc);

    // Read options
    common_opts.read(vm);
    seeding_input_cfg.read(vm);
    auto run_cpu = vm["run_cpu"].as<bool>();

    std::cout << "Running " << argv[0] << " " << seeding_input_cfg.detector_file
              << " " << common_opts.input_directory << " " << common_opts.events
              << std::endl;

    return seq_run(seeding_input_cfg, common_opts, run_cpu);
}<|MERGE_RESOLUTION|>--- conflicted
+++ resolved
@@ -24,19 +24,12 @@
 #include "traccc/seeding/track_params_estimation.hpp"
 
 // VecMem include(s).
-<<<<<<< HEAD
 #ifdef alpaka_ACC_GPU_CUDA_ENABLED
 #include <vecmem/memory/cuda/device_memory_resource.hpp>
 #include <vecmem/memory/cuda/host_memory_resource.hpp>
 #else
 #include <vecmem/memory/host_memory_resource.hpp>
 #endif
-=======
-#ifdef ALPAKA_ACC_GPU_CUDA_ENABLED
-#include <vecmem/memory/cuda/device_memory_resource.hpp>
-#endif
-#include <vecmem/memory/host_memory_resource.hpp>
->>>>>>> 42761e07
 
 // ACTS include(s).
 #include <Acts/Definitions/Units.hpp>
@@ -69,21 +62,13 @@
     // Memory resources used by the application.
     vecmem::host_memory_resource host_mr;
 
-<<<<<<< HEAD
-#ifdef alpaka_ACC_GPU_CUDA_ENABLED
-=======
 #ifdef ALPAKA_ACC_GPU_CUDA_ENABLED
->>>>>>> 42761e07
     vecmem::cuda::copy copy;
     vecmem::cuda::device_memory_resource device_mr;
     traccc::memory_resource mr{device_mr, &host_mr};
 #else
     vecmem::copy copy;
-<<<<<<< HEAD
-    traccc::memory_resource mr{host_mr, &host_mr}; // TODO: Best way?
-=======
     traccc::memory_resource mr{host_mr, &host_mr};
->>>>>>> 42761e07
 #endif
 
     traccc::seeding_algorithm sa(finder_config, grid_config, filter_config,
