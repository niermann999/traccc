--- conflicted
+++ resolved
@@ -38,14 +38,8 @@
                  std::shared_ptr<spacepoint_grid> sp_grid,
                  multiplet_estimator& estimator, vecmem::memory_resource* mr)
         : m_seedfinder_config(config),
-<<<<<<< HEAD
           m_estimator(estimator),
           m_mr(mr),
-=======
-          m_sp_grid(sp_grid),
-          m_stats_config(stats_cfg),
->>>>>>> 2a340382
-
           // initialize all vecmem containers:
           // the size of header and item vector = the number of spacepoint bins
           doublet_counter_container(sp_grid->size(false), mr),
@@ -53,8 +47,7 @@
           mid_top_container(sp_grid->size(false), mr),
           triplet_counter_container(sp_grid->size(false), mr),
           triplet_container(sp_grid->size(false), mr),
-          seed_container(1, mr),
-          m_mr(mr) {
+          seed_container(1, mr) {
 
         first_alloc = true;
     }
@@ -99,15 +92,9 @@
 
         // estimate the number of seeds as a function of the internal
         // spacepoints in an event
-<<<<<<< HEAD
-        seed_container.headers[0] = 0;
-        seed_container.items[0].resize(
-            m_estimator.get_seeds_size(n_internal_sp));
-=======
         seed_container.get_headers()[0] = 0;
         seed_container.get_items()[0].resize(
-            m_stats_config->get_seeds_size(n_internal_sp));
->>>>>>> 2a340382
+            m_estimator.get_seeds_size(n_internal_sp));
 
         first_alloc = false;
 
