/** TRACCC library, part of the ACTS project (R&D line)
 *
 * (c) 2023 CERN for the benefit of the ACTS project
 *
 * Mozilla Public License Version 2.0
 */

// Local include(s).
#include "traccc/alpaka/utils/definitions.hpp"

// Project include(s).
#include "traccc/alpaka/utils/make_prefix_sum_buff.hpp"
#include "traccc/device/make_prefix_sum_buffer.hpp"

namespace traccc::alpaka {

struct PrefixSumBuffKernel {
    template <typename Acc>
    ALPAKA_FN_ACC void operator()(
        Acc const& acc,
        vecmem::data::vector_view<const device::prefix_sum_size_t> sizes_view,
        vecmem::data::vector_view<device::prefix_sum_element_t> ps_view) const {
        auto threadIdx =
            ::alpaka::getIdx<::alpaka::Block, ::alpaka::Threads>(acc)[0u];
        auto blockDim =
            ::alpaka::getWorkDiv<::alpaka::Block, ::alpaka::Threads>(acc)[0u];
        auto blockIdx =
            ::alpaka::getIdx<::alpaka::Grid, ::alpaka::Blocks>(acc)[0u];

        device::fill_prefix_sum(threadIdx + blockIdx * blockDim, sizes_view,
                                ps_view);
    }
};

<<<<<<< HEAD
=======
template <typename Acc, typename Queue, typename BufAcc>
>>>>>>> 983ef970
vecmem::data::vector_buffer<device::prefix_sum_element_t> make_prefix_sum_buff(
    const std::vector<device::prefix_sum_size_t>& sizes, vecmem::copy& copy,
    const traccc::memory_resource& mr, Queue& queue) {

    const device::prefix_sum_buffer_t make_sum_result =
        device::make_prefix_sum_buffer(sizes, copy, mr);
    const vecmem::data::vector_view<const device::prefix_sum_size_t>
        sizes_sum_view = make_sum_result.view;
    const unsigned int totalSize = make_sum_result.totalSize;

    // Create buffer and view objects for prefix sum vector
    vecmem::data::vector_buffer<device::prefix_sum_element_t> prefix_sum_buff(
        totalSize, mr.main);
    copy.setup(prefix_sum_buff);
    auto data_prefix_sum_buff = vecmem::get_data(prefix_sum_buff);

    // Setup Alpaka
<<<<<<< HEAD
    auto const deviceProperties = ::alpaka::getAccDevProps<Acc>(::alpaka::getDevByIdx<Acc>(0u));
=======
    auto const n = ::alpaka::getExtentProduct(bufAcc);
    auto const deviceProperties =
        ::alpaka::getAccDevProps<Acc>(::alpaka::getDevByIdx<Acc>(0u));
>>>>>>> 983ef970
    auto const maxThreadsPerBlock = deviceProperties.m_blockThreadExtentMax[0];

    // Fixed number of threads per block.
    auto const threadsPerBlock = maxThreadsPerBlock;
    auto const blocksPerGrid = (totalSize + threadsPerBlock - 1) / threadsPerBlock;
    auto const elementsPerThread = 1u;
    auto workDiv = WorkDiv{blocksPerGrid, threadsPerBlock, elementsPerThread};

<<<<<<< HEAD
    ::alpaka::exec<Acc>(queue, workDiv, PrefixSumBuffKernel{}, sizes_sum_view, data_prefix_sum_buff);
=======
    // Fill the prefix sum vector
    auto data_prefix_sum_buff = vecmem::get_data(prefix_sum_buff);

    ::alpaka::exec<Acc>(queue, workDiv, PrefixSumBuffKernel{}, sizes_sum_view,
                        data_prefix_sum_buff);
>>>>>>> 983ef970
    ::alpaka::wait(queue);

    return prefix_sum_buff;
}

}  // namespace traccc::alpaka<|MERGE_RESOLUTION|>--- conflicted
+++ resolved
@@ -32,10 +32,6 @@
     }
 };
 
-<<<<<<< HEAD
-=======
-template <typename Acc, typename Queue, typename BufAcc>
->>>>>>> 983ef970
 vecmem::data::vector_buffer<device::prefix_sum_element_t> make_prefix_sum_buff(
     const std::vector<device::prefix_sum_size_t>& sizes, vecmem::copy& copy,
     const traccc::memory_resource& mr, Queue& queue) {
@@ -53,13 +49,7 @@
     auto data_prefix_sum_buff = vecmem::get_data(prefix_sum_buff);
 
     // Setup Alpaka
-<<<<<<< HEAD
     auto const deviceProperties = ::alpaka::getAccDevProps<Acc>(::alpaka::getDevByIdx<Acc>(0u));
-=======
-    auto const n = ::alpaka::getExtentProduct(bufAcc);
-    auto const deviceProperties =
-        ::alpaka::getAccDevProps<Acc>(::alpaka::getDevByIdx<Acc>(0u));
->>>>>>> 983ef970
     auto const maxThreadsPerBlock = deviceProperties.m_blockThreadExtentMax[0];
 
     // Fixed number of threads per block.
@@ -68,15 +58,7 @@
     auto const elementsPerThread = 1u;
     auto workDiv = WorkDiv{blocksPerGrid, threadsPerBlock, elementsPerThread};
 
-<<<<<<< HEAD
     ::alpaka::exec<Acc>(queue, workDiv, PrefixSumBuffKernel{}, sizes_sum_view, data_prefix_sum_buff);
-=======
-    // Fill the prefix sum vector
-    auto data_prefix_sum_buff = vecmem::get_data(prefix_sum_buff);
-
-    ::alpaka::exec<Acc>(queue, workDiv, PrefixSumBuffKernel{}, sizes_sum_view,
-                        data_prefix_sum_buff);
->>>>>>> 983ef970
     ::alpaka::wait(queue);
 
     return prefix_sum_buff;
